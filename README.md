# Web3

Simple command line tool for interacting with web3 enabled blockchains - GoChain, Ethereum, etc.
This repository also exports the backing golang `package web3`.

[![API Reference](
https://camo.githubusercontent.com/915b7be44ada53c290eb157634330494ebe3e30a/68747470733a2f2f676f646f632e6f72672f6769746875622e636f6d2f676f6c616e672f6764646f3f7374617475732e737667
)](https://godoc.org/github.com/gochain-io/web3)

Note: Some commands require [Docker](https://docs.docker.com/install/).

## Install web3

### a) One line install script

```sh
curl -LSs https://raw.githubusercontent.com/gochain-io/web3/master/install.sh | sh
<<<<<<< HEAD
```

or you could select a version you want to install

```sh
curl -LSs https://raw.githubusercontent.com/gochain-io/web3/mast
er/install.sh | sh -s v0.0.9
=======
>>>>>>> 0ebe77bd
```

### b) I have the Go language installed

```sh
go install github.com/gochain-io/web3/cmd/web3
```

### c) Build from source

Clone the repo:

```sh
git clone https://github.com/gochain-io/web3
cd web3
make build
web3 help
```

## Quickstart

If you just plan to read from the blockchain, you do not need any GO tokens and you do not need to set your `PRIVATE_KEY`. If you plan to deploy contracts or write anything to the blockchain, you'll need tokens and you'll need to set your `PRIVATE_KEY` for the account that has those tokens.

### Pick a network to use

#### a) Use the GoChain testnet

```sh
export WEB3_NETWORK=testnet
```

To do any write operations, [get yourself some GO testnet tokens](https://help.gochain.io/en/article/getting-started-4tlo7a/) so you can deploy and interact with your contract.

#### b) Run a local node

Run this command to start a local node. It will print 10 addresses with keys upon starting that you can use to deploy and interact.

```sh
docker run --name local_node -p 8545:8545 gochain/gochain gochain --local
export WEB3_NETWORK=localhost
```

#### c) Use the mainnet

```sh
export WEB3_NETWORK=mainnet
```

You'll need mainnet GO for this which you can [buy on various exchanges](https://help.gochain.io/en/article/how-to-buy-go-tokens-z12xkb/).

### Set Private Key (optional)

Required if you plan to deploy or write transactions.

```sh
export WEB3_PRIVATE_KEY=0x...
```

### Deploy a contract

Copy [contracts/hello.sol](contracts/hello.sol) into your current directory.

Then:

```sh
web3 contract build hello.sol
web3 contract deploy Hello.bin
```

This will return a contract address, copy it and use below.

### Read from a contract

Let's call a read function (which is free):

```sh
web3 contract call --address 0xCONTRACT_ADDRESS --abi Hello.abi --function hello
```

That should return: `[Hello World]`.

### Write to a contract

Now let's change the name:

```sh
web3 contract call --address 0xCONTRACT_ADDRESS --abi Hello.abi --function setName "Johnny"
```

And call the hello function again to see if the name changed:

```sh
web3 contract call --address 0xCONTRACT_ADDRESS --abi Hello.abi --function hello
```

Now it should return `[Hello Johnny]`

:boom:

### Troubleshooting

If it doesn't return Hello Johnny, you can check the logs and receipt with:

```sh
web3 rc TX_HASH
```

## Testing

To automate testing using web3 CLI, enable the JSON format flag with `--format json`. This will
return easily parseable results for your tests. Eg:

```sh
web3 --format json contract call --address 0xCONTRACT_ADDRESS --abi Hello.abi --function hello
```

And you'll get a JSON response like this:

```json
{
  "response": [
    "Hello",
    "World"
  ]
}
```

## List of available commands

### Global parameters

`$NETWORK as env variable or -network as command parameter` - the name of the network. Available networks are:

* mainnet (default)
* testnet
* ethereum
* ropsten
* localhost

`$RPC_URL as env variable or -rpc-url as command parameter` - The network RPC URL (ie http://localhost:8545)

`-verbose as command parameter` - Verbose logging

### Show information about a block

```sh
web3 block BLOCK_ID
```

**Parameters:**

- BLOCK_ID - id of a block (omit for `latest`)

### Show information about a transaction

```sh
web3 transaction TX_HASH
```

**Parameters:**

- TX_HASH - hash of a transaction

### Show information about an address

```sj
web3 transaction ADDRESS_HASH
```

**Parameters:**

- ADDRESS_HASH - hash of the address

### Build a smart contract

```sh
web3 contract build FILENAME.sol
```

**Parameters:**

- FILENAME - the name of the .sol file, eg: `hello.sol`

### Deploy a smart contract to a network

```sh
web3 contract deploy FILENAME.bin
```

**Parameters:**

- FILENAME - the name of the .bin file
- $WEB3_PRIVATE_KEY as env variable or -private-key as command parameter - the private key of the wallet

### Call the function of the deployed contract

```sh
web3 contract call --amount AMOUNT --address CONTRACT_ADDRESS --abi CONTRACT_ABI_FILE --function FUNCTION_NAME FUNCTION_PARAMETERS
```

**Parameters:**

- CONTRACT_ADDRESS - the address of the deployed contract
- CONTRACT_ABI_FILE - the abi file of the deployed contract
- FUNCTION_NAME - the name of the function you want to call
- FUNCTION_PARAMETERS - the list of the function parameters
- AMOUNT - amount of wei to be send with transaction (require only for paid transact functions)
- $WEB3_PRIVATE_KEY as env variable or -private-key as command parameter - the private key of the wallet

### The list of the functions from ABI

```sh
web3 contract list --abi CONTRACT_ABI_FILE
```

**Parameters:**

- CONTRACT_ABI_FILE - the abi file of the compiled contract<|MERGE_RESOLUTION|>--- conflicted
+++ resolved
@@ -15,16 +15,12 @@
 
 ```sh
 curl -LSs https://raw.githubusercontent.com/gochain-io/web3/master/install.sh | sh
-<<<<<<< HEAD
 ```
 
 or you could select a version you want to install
 
 ```sh
-curl -LSs https://raw.githubusercontent.com/gochain-io/web3/mast
-er/install.sh | sh -s v0.0.9
-=======
->>>>>>> 0ebe77bd
+curl -LSs https://raw.githubusercontent.com/gochain-io/web3/master/install.sh | sh -s v0.0.9
 ```
 
 ### b) I have the Go language installed
