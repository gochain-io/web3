package main

import (
	"context"
	"crypto/ecdsa"
	"errors"
	"fmt"
	"log"
	"math/big"
	"time"

	"github.com/gochain-io/gochain/common/hexutil"

	"github.com/gochain-io/gochain/common"
	"github.com/gochain-io/gochain/consensus/clique"
	"github.com/gochain-io/gochain/core/types"
	"github.com/gochain-io/gochain/crypto"
	"github.com/gochain-io/gochain/goclient"
)

type RPCClient struct {
	url    string
	client *goclient.Client
}

func GetClient(rpcURL string) *RPCClient {
	client, err := goclient.Dial(rpcURL)
	if err != nil {
		log.Fatalf("Cannot connect to the network %q: %v", rpcURL, err)
	}
	rpc := &RPCClient{
		url:    rpcURL,
		client: client,
	}
	return rpc
}

func (rpc *RPCClient) GetBalance(ctx context.Context, address string, blockNumber *big.Int) (*big.Int, error) {
	return rpc.client.BalanceAt(ctx, common.HexToAddress(address), blockNumber)
}

func (rpc *RPCClient) GetCode(ctx context.Context, address string, blockNumber *big.Int) ([]byte, error) {
	return rpc.client.CodeAt(ctx, common.HexToAddress(address), blockNumber)
}

func (rpc *RPCClient) GetBlockByNumber(ctx context.Context, number *big.Int) (*types.Block, error) {
	return rpc.client.BlockByNumber(ctx, number)
}

func (rpc *RPCClient) GetTransactionByHash(ctx context.Context, hash string) (*types.Transaction, bool, error) {
	return rpc.client.TransactionByHash(ctx, common.HexToHash(hash))
}

func (rpc *RPCClient) GetSnapshot(ctx context.Context) (*clique.Snapshot, error) {
	return rpc.client.SnapshotAt(ctx, nil)
}

<<<<<<< HEAD
func (rpc *RPCClient) DeployContract(privateKeyHex string, contractData string) (*types.Transaction, error) {
	if len(privateKeyHex) > 2 && privateKeyHex[:2] == "0x" {
=======
func (rpc *RPCClient) DeployContract(ctx context.Context, privateKeyHex string, contractData string) (*types.Transaction, error) {
	if privateKeyHex[:2] == "0x" {
>>>>>>> 9ece0a29
		privateKeyHex = privateKeyHex[2:]
	}
	privateKey, err := crypto.HexToECDSA(privateKeyHex)
	if err != nil {
		return nil, errors.New(fmt.Sprintf("Wrong private key:%s", err))
	}

	gasPrice, err := rpc.client.SuggestGasPrice(ctx)
	if err != nil {
		return nil, errors.New(fmt.Sprintf("Cannot get gas price:%s", err))
	}

	publicKey := privateKey.Public()
	publicKeyECDSA, ok := publicKey.(*ecdsa.PublicKey)
	if !ok {
		return nil, errors.New("error casting public key to ECDSA")
	}

	fromAddress := crypto.PubkeyToAddress(*publicKeyECDSA)
	nonce, err := rpc.client.PendingNonceAt(ctx, fromAddress)
	if err != nil {
		return nil, errors.New(fmt.Sprintf("Cannot get nonce:%s", err))
	}
	decodedContractData, err := hexutil.Decode(contractData)
	if err != nil {
		return nil, errors.New(fmt.Sprintf("Cannot decode contract data:%s", err))
	}
	tx := types.NewContractCreation(nonce, big.NewInt(0), 2000000, gasPrice, decodedContractData)
	signedTx, _ := types.SignTx(tx, types.HomesteadSigner{}, privateKey)

	err = rpc.client.SendTransaction(ctx, signedTx)
	if err != nil {
		return nil, errors.New(fmt.Sprintf("Cannot send transaction:%s", err))
	}

	return signedTx, nil
}
func (rpc *RPCClient) WaitForReceipt(ctx context.Context, tx *types.Transaction) (*types.Receipt, error) {
	for i := 0; ; i++ {
		receipt, err := rpc.client.TransactionReceipt(ctx, tx.Hash())
		if err == nil {
			return receipt, nil
		}
		if i >= (5) {
			return nil, errors.New(fmt.Sprintf("Cannot get the receipt:%s", err))
		}
		select {
		case <-ctx.Done():
			return nil, ctx.Err()
		case <-time.After(2 * time.Second):
		}
	}
}<|MERGE_RESOLUTION|>--- conflicted
+++ resolved
@@ -55,13 +55,8 @@
 	return rpc.client.SnapshotAt(ctx, nil)
 }
 
-<<<<<<< HEAD
-func (rpc *RPCClient) DeployContract(privateKeyHex string, contractData string) (*types.Transaction, error) {
+func (rpc *RPCClient) DeployContract(ctx context.Context, privateKeyHex string, contractData string) (*types.Transaction, error) {
 	if len(privateKeyHex) > 2 && privateKeyHex[:2] == "0x" {
-=======
-func (rpc *RPCClient) DeployContract(ctx context.Context, privateKeyHex string, contractData string) (*types.Transaction, error) {
-	if privateKeyHex[:2] == "0x" {
->>>>>>> 9ece0a29
 		privateKeyHex = privateKeyHex[2:]
 	}
 	privateKey, err := crypto.HexToECDSA(privateKeyHex)
