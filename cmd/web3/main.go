--- conflicted
+++ resolved
@@ -55,11 +55,7 @@
 	}()
 
 	// Flags
-<<<<<<< HEAD
-	var netName, rpcUrl, function, contractAddress, recepientAddress, contractFile, privateKey string
-=======
-	var netName, rpcUrl, function, contractAddress, contractFile, privateKey, txFormat, txInputFormat string
->>>>>>> c2ced3a7
+	var netName, rpcUrl, function, contractAddress, contractFile, privateKey, txFormat, txInputFormat,recepientAddress string
 	var amount int
 	var testnet, waitForReceipt bool
 
@@ -332,7 +328,6 @@
 			},
 		},
 		{
-<<<<<<< HEAD
 			Name:    "send",
 			Usage:   fmt.Sprintf("Transfer GO to an account (web3 send -to 0xb 10go/eth/nanogo/gwei/attogo/wei)"),
 			Aliases: []string{"transfer"},
@@ -353,8 +348,8 @@
 			},
 			Action: func(c *cli.Context) {
 				SendGo(ctx, network.URL, privateKey, recepientAddress, c.Args().First())
-
-=======
+			}
+		{
 			Name:  "env",
 			Usage: "List environment variables",
 			Action: func(c *cli.Context) {
@@ -363,7 +358,6 @@
 				for _, name := range varNames {
 					fmt.Printf("%s=%s\n", name, os.Getenv(name))
 				}
->>>>>>> c2ced3a7
 			},
 		},
 	}
@@ -406,10 +400,6 @@
 	return network
 }
 
-<<<<<<< HEAD
-func GetBlockDetails(ctx context.Context, rpcURL, numberOrHash string) {
-	client, err := web3.NewClient(rpcURL)
-=======
 func parseBigInt(value string) (*big.Int, error) {
 	if value == "" {
 		return nil, nil
@@ -423,7 +413,6 @@
 
 func GetBlockDetails(ctx context.Context, network web3.Network, numberOrHash string, txFormat, txInputFormat string) {
 	client, err := web3.NewClient(network.URL)
->>>>>>> c2ced3a7
 	if err != nil {
 		log.Fatalf("Failed to connect to %q: %v", network.URL, err)
 	}
